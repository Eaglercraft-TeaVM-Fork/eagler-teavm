--- conflicted
+++ resolved
@@ -32,10 +32,7 @@
   <modules>
     <module>teavm-samples-hello</module>
     <module>teavm-samples-benchmark</module>
-<<<<<<< HEAD
     <module>teavm-samples-storage</module>
-=======
     <module>teavm-samples-video</module>
->>>>>>> 2e98e1f6
   </modules>
 </project>